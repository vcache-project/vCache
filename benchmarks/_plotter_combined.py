--- conflicted
+++ resolved
@@ -152,7 +152,6 @@
         timestamp=timestamp,
         font_size=font_size,
     )
-<<<<<<< HEAD
 
 
 def __plot_roc(
@@ -176,31 +175,6 @@
 
         fpr = compute_false_positive_rate_score(fp=df["fp_list"], tn=df["tn_list"])
 
-=======
-
-
-def __plot_roc(
-    static_data_frames: Dict[float, pd.DataFrame],
-    vectorq_local_data_frames: Dict[float, pd.DataFrame],
-    vectorq_global_data_frames: Dict[float, pd.DataFrame],
-    results_dir: str,
-    timestamp: str,
-    font_size: int,
-):
-    plt.figure(figsize=(12, 10))
-
-    static_thresholds = sorted(static_data_frames.keys())
-    static_tpr_values = []
-    static_fpr_values = []
-
-    for threshold in static_thresholds:
-        df = static_data_frames[threshold]
-
-        tpr = compute_recall_score(tp=df["tp_list"], fn=df["fn_list"])
-
-        fpr = compute_false_positive_rate_score(fp=df["fp_list"], tn=df["tn_list"])
-
->>>>>>> be765dc1
         static_tpr_values.append(tpr)
         static_fpr_values.append(fpr)
 
@@ -232,7 +206,6 @@
     vectorq_local_deltas = sorted(vectorq_local_data_frames.keys())
     vectorq_local_tpr_values = []
     vectorq_local_fpr_values = []
-<<<<<<< HEAD
 
     for delta in vectorq_local_deltas:
         if delta == 0.01:
@@ -247,19 +220,6 @@
         vectorq_local_tpr_values.append(tpr)
         vectorq_local_fpr_values.append(fpr)
 
-=======
-
-    for delta in vectorq_local_deltas:
-        df = vectorq_local_data_frames[delta]
-
-        tpr = compute_recall_score(tp=df["tp_list"], fn=df["fn_list"])
-
-        fpr = compute_false_positive_rate_score(fp=df["fp_list"], tn=df["tn_list"])
-
-        vectorq_local_tpr_values.append(tpr)
-        vectorq_local_fpr_values.append(fpr)
-
->>>>>>> be765dc1
     if vectorq_local_deltas:
         plt.plot(
             vectorq_local_fpr_values,
@@ -271,15 +231,9 @@
             markersize=8,
         )
 
-<<<<<<< HEAD
         for i, _ in enumerate(vectorq_local_tpr_values):
             if i == 0 or i == len(vectorq_local_deltas) - 1:
                 label = f"{vectorq_local_deltas[i]:.2f}"
-=======
-        for i, delta in enumerate(vectorq_local_deltas):
-            if i == 0 or i == len(vectorq_local_deltas) - 1:
-                label = f"{delta:.2f}"
->>>>>>> be765dc1
             else:
                 label = None
             plt.annotate(
@@ -398,12 +352,9 @@
     vectorq_local_recall_values = []
 
     for delta in vectorq_local_deltas:
-<<<<<<< HEAD
         if delta == 0.01:
             continue
         
-=======
->>>>>>> be765dc1
         df = vectorq_local_data_frames[delta]
         precision = compute_precision_score(tp=df["tp_list"], fp=df["fp_list"])
         recall = compute_recall_score(tp=df["tp_list"], fn=df["fn_list"])
@@ -422,15 +373,9 @@
             markersize=8,
         )
 
-<<<<<<< HEAD
         for i, _ in enumerate(vectorq_local_precision_values):
             if i == 0 or i == len(vectorq_local_deltas) - 1:
                 label = f"{vectorq_local_deltas[i]:.2f}"
-=======
-        for i, delta in enumerate(vectorq_local_deltas):
-            if i == 0 or i == len(vectorq_local_deltas) - 1:
-                label = f"{delta:.2f}"
->>>>>>> be765dc1
             else:
                 label = None
             plt.annotate(
@@ -453,7 +398,6 @@
 
         vectorq_global_precision_values.append(precision)
         vectorq_global_recall_values.append(recall)
-<<<<<<< HEAD
 
     if vectorq_global_deltas:
         plt.plot(
@@ -523,76 +467,6 @@
         plt.plot(
             static_latencies,
             static_error_rates,
-=======
-
-    if vectorq_global_deltas:
-        plt.plot(
-            vectorq_global_recall_values,
-            vectorq_global_precision_values,
-            "o-",
-            color="red",
-            linewidth=2,
-            label="VectorQ (Global)",
-            markersize=8,
-        )
-
-        for i, delta in enumerate(vectorq_global_deltas):
-            if i == 0 or i == len(vectorq_global_deltas) - 1:
-                label = f"{delta:.2f}"
-            else:
-                label = None
-            plt.annotate(
-                label,
-                (vectorq_global_recall_values[i], vectorq_global_precision_values[i]),
-                textcoords="offset points",
-                xytext=(0, 10),
-                ha="center",
-                fontsize=font_size - 4,
-            )
-
-    plt.xlim([0.0, 1.0])
-    plt.ylim([0.0, 1.05])
-    plt.xlabel("Recall", fontsize=font_size)
-    plt.ylabel("Precision", fontsize=font_size)
-    plt.grid(True, linestyle="--", alpha=0.7)
-    plt.legend(loc="best", fontsize=font_size - 2)
-    plt.tick_params(axis="both", labelsize=font_size - 2)
-
-    filename = results_dir + f"/precision_vs_recall_{timestamp}.pdf"
-    plt.savefig(filename, format="pdf", bbox_inches="tight")
-    plt.close()
-
-
-def __plot_avg_latency_vs_error_rate(
-    static_data_frames: Dict[float, pd.DataFrame],
-    vectorq_local_data_frames: Dict[float, pd.DataFrame],
-    vectorq_global_data_frames: Dict[float, pd.DataFrame],
-    results_dir: str,
-    timestamp: str,
-    font_size: int,
-):
-    plt.figure(figsize=(12, 10))
-
-    static_thresholds = sorted(static_data_frames.keys())
-    static_error_rates = []
-    static_latencies = []
-
-    for threshold in static_thresholds:
-        df = static_data_frames[threshold]
-
-        error_rate = compute_error_rate_score(fp=df["fp_list"])
-
-        avg_latency = compute_avg_latency_score(latency_list=df["latency_vectorq_list"])
-        avg_latency = avg_latency / 60.0
-
-        static_error_rates.append(error_rate)
-        static_latencies.append(avg_latency)
-
-    if static_thresholds:
-        plt.plot(
-            static_error_rates,
-            static_latencies,
->>>>>>> be765dc1
             "o-",
             color="blue",
             linewidth=2,
@@ -612,7 +486,6 @@
                     fontsize=font_size - 4,
                 )
 
-<<<<<<< HEAD
         plt.axvline(
             x=avg_latency_no_cache,
             color='grey',
@@ -656,40 +529,6 @@
                 plt.annotate(
                     label,
                     (vectorq_local_error_rates[i], vectorq_local_latencies[i]),
-=======
-    vectorq_local_deltas = sorted(vectorq_local_data_frames.keys())
-    vectorq_local_error_rates = []
-    vectorq_local_latencies = []
-
-    for delta in vectorq_local_deltas:
-        df = vectorq_local_data_frames[delta]
-
-        error_rate = compute_error_rate_score(fp=df["fp_list"])
-
-        avg_latency = compute_avg_latency_score(latency_list=df["latency_vectorq_list"])
-
-        vectorq_local_error_rates.append(error_rate)
-        vectorq_local_latencies.append(avg_latency)
-
-    if vectorq_local_deltas:
-        plt.plot(
-            vectorq_local_latencies,
-            vectorq_local_error_rates,
-            "o-",
-            color="green",
-            linewidth=2,
-            label="VectorQ (Local)",
-            markersize=8,
-        )
-
-        for i, delta in enumerate(vectorq_local_deltas):
-            if i == 0 or i == len(vectorq_local_deltas) - 1:
-                label = f"{delta:.2f}"
-                plt.annotate(
-                    label,
-                    (vectorq_local_error_rates[i], vectorq_local_latencies[i]),
-                    textcoords="offset points",
->>>>>>> be765dc1
                     xytext=(0, 10),
                     ha="center",
                     fontsize=font_size - 4,
@@ -783,11 +622,7 @@
         )
 
         for i, threshold in enumerate(static_thresholds):
-<<<<<<< HEAD
             if i == 0 or i == len(static_thresholds) - 2:
-=======
-            if i == 0 or i == len(static_thresholds) - 1:
->>>>>>> be765dc1
                 label = f"{threshold:.2f}"
             else:
                 label = None
@@ -799,7 +634,6 @@
                 ha="center",
                 fontsize=font_size - 4,
             )
-<<<<<<< HEAD
 
     vectorq_local_deltas = sorted(vectorq_local_data_frames.keys())
     vectorq_local_cache_hit_rates = []
@@ -837,48 +671,11 @@
             
             if i == 0 or i == len(vectorq_local_deltas) - 1:
                 label = f"{vectorq_local_deltas[i]:.2f}"
-=======
-
-    vectorq_local_deltas = sorted(vectorq_local_data_frames.keys())
-    vectorq_local_cache_hit_rates = []
-    vectorq_local_error_rates = []
-
-    for delta in vectorq_local_deltas:
-        df = vectorq_local_data_frames[delta]
-
-        cache_hit_rate = compute_cache_hit_rate_score(
-            cache_hit_list=df["cache_hit_list"]
-        )
-
-        error_rate = compute_error_rate_score(fp=df["fp_list"])
-
-        vectorq_local_cache_hit_rates.append(cache_hit_rate)
-        vectorq_local_error_rates.append(error_rate)
-
-    if vectorq_local_deltas:
-        plt.plot(
-            vectorq_local_error_rates,
-            vectorq_local_cache_hit_rates,
-            "o-",
-            color="green",
-            linewidth=2,
-            label="VectorQ (Local)",
-            markersize=8,
-        )
-
-        for i, delta in enumerate(vectorq_local_deltas):
-            if i == 0 or i == len(vectorq_local_deltas) - 1:
-                label = f"{delta:.2f}"
->>>>>>> be765dc1
             else:
                 label = None
             plt.annotate(
                 label,
                 (vectorq_local_error_rates[i], vectorq_local_cache_hit_rates[i]),
-<<<<<<< HEAD
-=======
-                textcoords="offset points",
->>>>>>> be765dc1
                 xytext=(0, 10),
                 ha="center",
                 fontsize=font_size - 4,
@@ -930,11 +727,7 @@
     plt.grid(True, linestyle="--", alpha=0.7)
     plt.legend(loc="best", fontsize=font_size - 2)
     plt.tick_params(axis="both", labelsize=font_size - 2)
-<<<<<<< HEAD
     plt.xlim(0, 0.3)
-=======
-    plt.xlim(0, 1)
->>>>>>> be765dc1
     plt.ylim(0, 1)
 
     filename = results_dir + f"/cache_hit_vs_error_rate_{timestamp}.pdf"
@@ -950,11 +743,7 @@
     timestamp: str,
     font_size: int,
 ):
-<<<<<<< HEAD
     target_deltas = [0.02, 0.03]
-=======
-    target_deltas = [0.01, 0.02]
->>>>>>> be765dc1
 
     # Baseline 1) VectorQ (Local)
     vectorq_local_error_rates = []
@@ -968,7 +757,6 @@
     # Find the static thresholds that match the VectorQ (Local) error rates
     static_thresholds = sorted(static_data_frames.keys())
     static_error_rates = []
-<<<<<<< HEAD
 
     for threshold in static_thresholds:
         df = static_data_frames[threshold]
@@ -1065,113 +853,6 @@
             color="red",
             linewidth=2,
             label=f"VectorQ Global (δ={delta:.2f})",
-=======
-
-    for threshold in static_thresholds:
-        df = static_data_frames[threshold]
-        error_rate = compute_error_rate_score(fp=df["fp_list"])
-        static_error_rates.append(error_rate)
-
-    matched_static_thresholds = []
-
-    for _, target_error_rate in enumerate(vectorq_local_error_rates):
-        closest_idx = min(
-            range(len(static_error_rates)),
-            key=lambda j: abs(static_error_rates[j] - target_error_rate),
-        )
-
-        matched_static_thresholds.append(static_thresholds[closest_idx])
-
-    # Plot the results
-    for i, delta in enumerate(target_deltas):
-        df_vectorq_local = vectorq_local_data_frames[delta]
-        df_vectorq_global = vectorq_global_data_frames[delta]
-        static_threshold = matched_static_thresholds[i]
-        df_static = static_data_frames[static_threshold]
-
-        vectorq_local_error_rates = compute_error_rate_cumulative_list(
-            fp=df_vectorq_local["fp_list"]
-        )
-        vectorq_global_error_rates = compute_error_rate_cumulative_list(
-            fp=df_vectorq_global["fp_list"]
-        )
-        static_error_rates = compute_error_rate_cumulative_list(fp=df_static["fp_list"])
-
-        vectorq_local_cache_hit_rates = compute_cache_hit_rate_cumulative_list(
-            cache_hit_list=df_vectorq_local["cache_hit_list"]
-        )
-        vectorq_global_cache_hit_rates = compute_cache_hit_rate_cumulative_list(
-            cache_hit_list=df_vectorq_global["cache_hit_list"]
-        )
-        static_cache_hit_rates = compute_cache_hit_rate_cumulative_list(
-            cache_hit_list=df_static["cache_hit_list"]
-        )
-
-        sample_sizes = np.arange(1, len(vectorq_local_error_rates) + 1)
-
-        fig, (ax1, ax2) = plt.subplots(1, 2, figsize=(20, 8))
-
-        # Plot 1: Error Rate vs Sample Size
-        ax1.plot(
-            sample_sizes,
-            vectorq_local_error_rates,
-            "-",
-            color="green",
-            linewidth=2,
-            label=f"VectorQ Local (δ={delta:.2f})",
-        )
-
-        ax1.plot(
-            sample_sizes,
-            vectorq_global_error_rates,
-            "-",
-            color="red",
-            linewidth=2,
-            label=f"VectorQ Global (δ={delta:.2f})",
-        )
-
-        ax1.plot(
-            sample_sizes,
-            static_error_rates,
-            "-",
-            color="blue",
-            linewidth=2,
-            label=f"GPTCache (t={static_threshold:.2f})",
-        )
-
-        ax1.set_xlabel("Sample Size", fontsize=font_size)
-        ax1.set_ylabel("Cumulative Error Rate (%)", fontsize=font_size)
-        ax1.grid(True, linestyle="--", alpha=0.7)
-        ax1.legend(fontsize=font_size - 2)
-        ax1.tick_params(axis="both", labelsize=font_size - 2)
-
-        # Plot 2: Cache Hit Rate vs Sample Size
-        ax2.plot(
-            sample_sizes,
-            vectorq_local_cache_hit_rates,
-            "-",
-            color="green",
-            linewidth=2,
-            label=f"VectorQ Local (δ={delta:.2f})",
->>>>>>> be765dc1
-        )
-
-        ax2.plot(
-            sample_sizes,
-<<<<<<< HEAD
-            static_cache_hit_rates,
-            "-",
-            color="blue",
-            linewidth=2,
-            label=f"GPTCache (t={static_threshold:.2f})",
-        )
-
-=======
-            vectorq_global_cache_hit_rates,
-            "-",
-            color="red",
-            linewidth=2,
-            label=f"VectorQ Global (δ={delta:.2f})",
         )
 
         ax2.plot(
@@ -1183,7 +864,6 @@
             label=f"GPTCache (t={static_threshold:.2f})",
         )
 
->>>>>>> be765dc1
         ax2.set_xlabel("Sample Size", fontsize=font_size)
         ax2.set_ylabel("Cumulative Cache Hit Rate (%)", fontsize=font_size)
         ax2.grid(True, linestyle="--", alpha=0.7)
