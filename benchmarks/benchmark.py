import json
import logging
import os
import time
import unittest
from datetime import datetime
from enum import Enum
from typing import Dict, List, Tuple

import ijson
import numpy as np
import torch
from tqdm import tqdm

from benchmarks._plotter_combined import generate_combined_plots
from benchmarks._plotter_individual import generate_individual_plots
from benchmarks.common.comparison import answers_have_same_meaning_static
from vectorq.config import VectorQConfig
from vectorq.inference_engine.strategies.benchmark import (
    BenchmarkInferenceEngine,
)
from vectorq.main import VectorQ
from vectorq.vectorq_core.cache.embedding_engine.strategies.benchmark import (
    BenchmarkEmbeddingEngine,
)
from vectorq.vectorq_core.cache.embedding_store.embedding_metadata_storage import (
    InMemoryEmbeddingMetadataStorage,
)
from vectorq.vectorq_core.cache.embedding_store.embedding_metadata_storage.embedding_metadata_obj import (
    EmbeddingMetadataObj,
)
from vectorq.vectorq_core.cache.embedding_store.vector_db import (
    HNSWLibVectorDB,
    SimilarityMetricType,
)
from vectorq.vectorq_core.similarity_evaluator.strategies.llm_comparison import (
    LLMComparisonSimilarityEvaluator,
)
from vectorq.vectorq_core.similarity_evaluator.strategies.string_comparison import (
    StringComparisonSimilarityEvaluator,
)
from vectorq.vectorq_policy.strategies.dynamic_global_threshold import (
    DynamicGlobalThresholdPolicy,
)
from vectorq.vectorq_policy.strategies.dynamic_local_threshold import (
    DynamicLocalThresholdPolicy,
)
from vectorq.vectorq_policy.strategies.iid_local_threshold import (
    IIDLocalThresholdPolicy,
)
from vectorq.vectorq_policy.strategies.static_global_threshold import (
    StaticGlobalThresholdPolicy,
)
from vectorq.vectorq_policy.vectorq_policy import VectorQPolicy

repo_root = os.path.dirname(os.path.dirname(os.path.abspath(__file__)))
results_dir = os.path.join(repo_root, "benchmarks", "results")
if not os.path.exists(results_dir):
    os.makedirs(results_dir)
logging.basicConfig(
    filename=os.path.join(results_dir, "benchmark.log"),
    level=logging.INFO,
    format="%(asctime)s %(levelname)s:%(message)s",
)

########################################################################################################################
### Available Classes ##################################################################################################
########################################################################################################################


class EmbeddingModel(Enum):
    GTE = ("emb_gte", "GteLargeENv1_5", "float32", 1024)
    GTE_FT = ("emb_gte_ft", "GteLargeENv1_5", "float32", 1024)
    E5_MISTRAL_7B = ("emb_e5_mistral_7b", "E5_Mistral_7B_Instruct", "float16", 4096)
    E5_LARGE_V2 = ("emb_e5_large_v2", "E5_Large_v2", "float16", 512)
    E5_LARGE_V2_FT = ("emb_e5_large_v2_ft", "E5_Large_v2", "float16", 512)


class LargeLanguageModel(Enum):
    LLAMA_3_8B = ("response_llama_3_8b", "Llama_3_8B_Instruct", "float16", None)
    LLAMA_3_70B = ("response_llama_3_70b", "Llama_3_70B_Instruct", "float16", None)
    GPT_4O_MINI = ("response_gpt-4o-mini", "GPT-4o-mini", "float16", None)
    GPT_4O_NANO = ("response_gpt-4.1-nano", "GPT-4.1-nano", "float16", None)


class Baseline(Enum):
    GPTCache = "GPTCache"
    VCacheLocal = "vCacheLocal"
    VCacheGlobal = "vCacheGlobal"
    BerkeleyEmbedding = "BerkeleyEmbedding"
    VCacheBerkeleyEmbedding = "VCacheBerkeleyEmbedding"
    IID = "iid"


class Dataset(Enum):
    SEM_BENCHMARK_CLASSIFICATION = "benchmark_classification"
    SEM_BENCHMARK_ARENA = "benchmark_arena"
    SEM_BENCHMARK_SEARCH_QUERIES = "sem_benchmark_search_queries_150k"
    AMAZON_INSTANT_VIDEO = "amazon_instant_video"
    COMMONSENSE_QA = "commonsense_qa"
    ECOMMERCE_DATASET = "ecommerce_dataset"
<<<<<<< HEAD
=======
    SEMANTIC_PROMPT_CACHE_BENCHMARK = "semantic_prompt_cache_benchmark"
    SEMANTIC_BENCHMARK_SEARCH_QUERIES = "sem_benchmark_search_queries"
>>>>>>> c2e603f7


########################################################################################################################
### Benchmark Config ###################################################################################################
########################################################################################################################


MAX_SAMPLES: int = 60000
CONFIDENCE_INTERVALS_ITERATIONS: int = 5
IS_LLM_JUDGE_BENCHMARK: bool = False
DISABLE_PROGRESS_BAR: bool = True

RUN_COMBINATIONS: List[Tuple[EmbeddingModel, LargeLanguageModel]] = [
<<<<<<< HEAD
    (EmbeddingModel.GTE, LargeLanguageModel.LLAMA_3_8B),
=======
    # (EmbeddingModel.GTE, LargeLanguageModel.LLAMA_3_8B),
    # (EmbeddingModel.GTE, LargeLanguageModel.LLAMA_3_70B),
    # (EmbeddingModel.GTE, LargeLanguageModel.GPT_4O_MINI),
    # (EmbeddingModel.E5_LARGE_V2, LargeLanguageModel.LLAMA_3_8B),
    (EmbeddingModel.E5_LARGE_V2, LargeLanguageModel.GPT_4O_MINI),
>>>>>>> c2e603f7
]

BASELINES_TO_RUN: List[Baseline] = [
    Baseline.IID,
    # Baseline.GPTCache,
    # Baseline.VCacheLocal,
    # Baseline.BerkeleyEmbedding,
    # Baseline.VCacheBerkeleyEmbedding,
]

<<<<<<< HEAD
DATASETS_TO_RUN: List[str] = [Dataset.SEM_BENCHMARK_SEARCH_QUERIES]

STATIC_THRESHOLDS: List[float] = [
    # 0.64,
    # 0.72,
    # 0.76,
    # 0.80,
    # 0.84,
    # 0.88,
    # 0.92,
    # 0.94,
    # 0.96,
    # 0.98,
]

DELTAS: List[float] = []#0.01, 0.015, 0.02, 0.03, 0.04, 0.05, 0.06, 0.07]
=======
DATASETS_TO_RUN: List[str] = [Dataset.SEMANTIC_BENCHMARK_SEARCH_QUERIES]

STATIC_THRESHOLDS: List[float] = [
    0.80,
    0.81,
    0.82,
    0.83,
    0.84,
    0.85,
    0.86,
    0.87,
    0.88,
    0.89,
    0.90,
    0.91,
    0.92,
    0.93,
    0.94,
    0.95,
    0.96,
    0.97,
    0.98,
]

DELTAS: List[float] = [0.01, 0.015, 0.02, 0.025, 0.03, 0.035, 0.04, 0.05, 0.06, 0.07]
>>>>>>> c2e603f7

MAX_VECTOR_DB_CAPACITY: int = 100000
PLOT_FONT_SIZE: int = 50


########################################################################################################################
### Benchmark Class ####################################################################################################
########################################################################################################################
class Benchmark(unittest.TestCase):
    def __init__(self, vectorq: VectorQ):
        super().__init__()
        self.vectorq: VectorQ = vectorq
        self.embedding_model: Tuple[str, str, str, int] = None
        self.llm_model: Tuple[str, str, str, int] = None
        self.filepath: str = None
        self.output_folder_path: str = None
        self.timestamp: str = None
        self.threshold: float = None
        self.delta: float = None
        self.is_static_threshold: bool = None

    def stats_set_up(self):
        self.cache_hit_list: List[int] = []
        self.cache_miss_list: List[int] = []
        self.tp_list: List[int] = []
        self.fp_list: List[int] = []
        self.tn_list: List[int] = []
        self.fn_list: List[int] = []
        self.latency_direct_list: List[float] = []
        self.latency_vectorq_list: List[float] = []
        self.observations_dict: Dict[str, Dict[str, float]] = {}
        self.gammas_dict: Dict[str, float] = {}
        self.t_hats_dict: Dict[str, float] = {}
        self.t_primes_dict: Dict[str, float] = {}
        self.var_ts_dict: Dict[str, float] = {}

        if self.output_folder_path and not os.path.exists(self.output_folder_path):
            os.makedirs(self.output_folder_path)

    def test_run_benchmark(self):
        if not self.filepath or not self.embedding_model or not self.llm_model:
            raise ValueError(
                f"Required parameters not set: filepath: {self.filepath}, embedding_model: {self.embedding_model}, or llm_model: {self.llm_model}"
            )

        try:
            with open(self.filepath, "rb") as file:
                data_entries = ijson.items(file, "item")

                pbar = tqdm(
                    total=MAX_SAMPLES,
                    desc="Processing entries",
                    disable=DISABLE_PROGRESS_BAR,
                )
                for idx, data_entry in enumerate(data_entries):
                    if idx >= MAX_SAMPLES:
                        break

                    # 1) Get Data
                    task = data_entry["task"]
                    system_prompt = data_entry.get("output_format", "")
                    review_text = data_entry.get("text", "")

                    # TODO Hacked: Needs to be fixed in benchmark arena json file
                    if self.embedding_model[0] == "emb_e5_large_v2_ft":
                        emb_generation_latency: float = float(
                            data_entry["emb_e5_large_v2_lat"]
                        )
                    else:
                        emb_generation_latency: float = float(
                            data_entry[self.embedding_model[0] + "_lat"]
                        )

                    llm_generation_latency: float = float(
                        data_entry[self.llm_model[0] + "_lat"]
                    )

                    # 2.1) Direct Inference (No Cache)
                    label_response: str = data_entry[self.llm_model[0]]
                    latency_direct: float = llm_generation_latency

                    # 2.2) VectorQ Inference (With Cache)
                    candidate_embedding: List[float] = data_entry[
                        self.embedding_model[0]
                    ]
                    is_cache_hit, cache_response, nn_response, latency_vectorq_logic = (
                        self.get_vectorQ_answer(
                            task=task,
                            review_text=review_text,
                            candidate_embedding=candidate_embedding,
                            label_response=label_response,
                            system_prompt=system_prompt,
                        )
                    )
                    latency_vectorq: float = (
                        latency_vectorq_logic + emb_generation_latency
                    )
                    if not is_cache_hit:
                        latency_vectorq += llm_generation_latency

                    # 3) Update Stats
                    self.update_stats(
                        is_cache_hit=is_cache_hit,
                        label_response=label_response,
                        cache_response=cache_response,
                        nn_response=nn_response,
                        latency_direct=latency_direct,
                        latency_vectorq=latency_vectorq,
                    )

                    pbar.update(1)

                pbar.close()

        except FileNotFoundError as e:
            logging.error(f"Benchmark dataset file not found: {e}")
            return
        except Exception as e:
            logging.error(f"Error processing benchmark: {e}")
            return

        self.dump_results_to_json()
        generate_individual_plots(
            self,
            font_size=PLOT_FONT_SIZE,
            is_static=self.is_static_threshold,
            parameter=self.threshold if self.is_static_threshold else self.delta,
        )

    ########################################################################################################################
    ### Class Helper Functions #############################################################################################
    ########################################################################################################################
    def update_stats(
        self,
        is_cache_hit: bool,
        label_response: str,
        cache_response: str,
        nn_response: str,
        latency_direct: float,
        latency_vectorq: float,
    ):
        if is_cache_hit:  # If cache hit, the actual response is the nearest neighbor response (cache_response == nn_response)
            self.cache_hit_list.append(1)
            self.cache_miss_list.append(0)
            cache_response_correct: bool = answers_have_same_meaning_static(
                label_response, cache_response
            )
            if cache_response_correct:
                self.tp_list.append(1)
                self.fp_list.append(0)
            else:
                self.fp_list.append(1)
                self.tp_list.append(0)
            self.fn_list.append(0)
            self.tn_list.append(0)
        else:  # If cache miss, the actual response is the label response
            self.cache_miss_list.append(1)
            self.cache_hit_list.append(0)
            nn_response_correct: bool = answers_have_same_meaning_static(
                label_response, nn_response
            )
            if nn_response_correct:
                self.fn_list.append(1)
                self.tn_list.append(0)
            else:
                self.tn_list.append(1)
                self.fn_list.append(0)
            self.tp_list.append(0)
            self.fp_list.append(0)

        self.latency_direct_list.append(latency_direct)
        self.latency_vectorq_list.append(latency_vectorq)

    def get_vectorQ_answer(
        self,
        task: str,
        review_text: str,
        candidate_embedding: List[float],
        label_response: str,
        system_prompt: str,
    ) -> Tuple[bool, str, str, float]:
        """
        Returns: Tuple[bool, str, str, float] - [is_cache_hit, cache_response, nn_response, latency_vectorq_logic]
        """
        if isinstance(candidate_embedding, torch.Tensor):
            candidate_embedding = candidate_embedding.tolist()
        elif isinstance(candidate_embedding, np.ndarray):
            candidate_embedding = candidate_embedding.tolist()

        if isinstance(candidate_embedding, list):
            candidate_embedding = [
                float(val) if hasattr(val, "__float__") else val
                for val in candidate_embedding
            ]

        self.vectorq.vectorq_config.embedding_engine.set_next_embedding(
            candidate_embedding
        )
        self.vectorq.vectorq_config.inference_engine.set_next_response(label_response)

        vectorQ_prompt = f"{task} {review_text}"
        latency_vectorq_logic: float = time.time()
        try:
            is_cache_hit, cache_response, nn_response = (
                self.vectorq.infer_with_cache_info(
                    prompt=vectorQ_prompt,
                    system_prompt=system_prompt,
                )
            )
        except Exception as e:
            logging.error(
                "Error getting VectorQ answer. Check VectorQ logs for more details."
            )
            raise e

        latency_vectorq_logic = time.time() - latency_vectorq_logic
        return is_cache_hit, cache_response, nn_response, latency_vectorq_logic

    def dump_results_to_json(self):
        observations_dict = {}
        gammas_dict = {}
        t_hats_dict = {}
        t_primes_dict = {}
        var_ts_dict = {}

        metadata_objects: List[EmbeddingMetadataObj] = (
            self.vectorq.vectorq_config.embedding_metadata_storage.get_all_embedding_metadata_objects()
        )

        for metadata_object in metadata_objects:
            observations_dict[metadata_object.embedding_id] = (
                metadata_object.observations
            )
            gammas_dict[metadata_object.embedding_id] = metadata_object.gamma
            t_hats_dict[metadata_object.embedding_id] = metadata_object.t_hat
            t_primes_dict[metadata_object.embedding_id] = metadata_object.t_prime
            var_ts_dict[metadata_object.embedding_id] = metadata_object.var_t

        self.observations_dict = observations_dict
        self.gammas_dict = gammas_dict
        self.t_hats_dict = t_hats_dict
        self.t_primes_dict = t_primes_dict
        self.var_ts_dict = var_ts_dict

        try:
            global_observations_dict = (
                self.vectorq.vectorq_policy.bayesian.global_observations
            )
            global_gamma = self.vectorq.vectorq_policy.bayesian.global_gamma
            global_t_hat = self.vectorq.vectorq_policy.bayesian.global_t_hat
            global_t_prime = self.vectorq.vectorq_policy.bayesian.global_t_prime
            global_var_t = self.vectorq.vectorq_policy.bayesian.global_var_t
        except Exception:
            global_observations_dict = {}
            global_gamma = None
            global_t_hat = None
            global_t_prime = None
            global_var_t = None

        data = {
            "config": {
                "filepath": self.filepath,
                "embedding_model": self.embedding_model,
                "is_static_threshold": self.is_static_threshold,
                "threshold": self.threshold,
                "delta": self.delta,
            },
            "cache_hit_list": self.cache_hit_list,
            "cache_miss_list": self.cache_miss_list,
            "tp_list": self.tp_list,
            "fp_list": self.fp_list,
            "tn_list": self.tn_list,
            "fn_list": self.fn_list,
            "latency_direct_list": self.latency_direct_list,
            "latency_vectorq_list": self.latency_vectorq_list,
            "observations_dict": self.observations_dict,
            "gammas_dict": self.gammas_dict,
            "t_hats_dict": self.t_hats_dict,
            "t_primes_dict": self.t_primes_dict,
            "var_ts_dict": self.var_ts_dict,
            "global_observations_dict": global_observations_dict,
            "global_gamma": global_gamma,
            "global_t_hat": global_t_hat,
            "global_t_prime": global_t_prime,
            "global_var_t": global_var_t,
        }

        filepath = self.output_folder_path + f"/results_{self.timestamp}.json"
        with open(filepath, "w") as json_file:
            json.dump(data, json_file, indent=4)
        logging.info(f"Results successfully dumped to {filepath}")


########################################################################################################################
### Helper #############################################################################################################
########################################################################################################################


def __run_baseline(
    vectorq_policy: VectorQPolicy,
    path: str,
    dataset_file: str,
    embedding_model: Tuple[str, str, str, int],
    llm_model: Tuple[str, str, str, int],
    timestamp: str,
    delta: float,
    threshold: float,
):
    if IS_LLM_JUDGE_BENCHMARK:
        similarity_evaluator = LLMComparisonSimilarityEvaluator()
    else:
        similarity_evaluator = StringComparisonSimilarityEvaluator()

    vectorq_config: VectorQConfig = VectorQConfig(
        inference_engine=BenchmarkInferenceEngine(),
        embedding_engine=BenchmarkEmbeddingEngine(),
        vector_db=HNSWLibVectorDB(
            similarity_metric_type=SimilarityMetricType.COSINE,
            max_capacity=MAX_VECTOR_DB_CAPACITY,
        ),
        embedding_metadata_storage=InMemoryEmbeddingMetadataStorage(),
        similarity_evaluator=similarity_evaluator,
    )
    vectorQ: VectorQ = VectorQ(vectorq_config, vectorq_policy)

    benchmark = Benchmark(vectorQ)
    benchmark.filepath = dataset_file
    benchmark.embedding_model = embedding_model
    benchmark.llm_model = llm_model
    benchmark.timestamp = timestamp
    benchmark.threshold = threshold if threshold != -1 else None
    benchmark.delta = delta if delta != -1 else None
    benchmark.is_static_threshold = threshold != -1
    benchmark.output_folder_path = path

    benchmark.stats_set_up()
    try:
        benchmark.test_run_benchmark()
    except Exception as e:
        logging.error(f"Error running benchmark: {e}")


########################################################################################################################
### Main ###############################################################################################################
########################################################################################################################


def main():
    benchmarks_dir = os.path.dirname(os.path.abspath(__file__))
    datasets_dir = os.path.join(benchmarks_dir, "data", "large_scale")
    if not os.path.exists(datasets_dir):
        os.makedirs(datasets_dir, exist_ok=True)
        logging.info(f"Created directory: {datasets_dir}")

    timestamp = datetime.now().strftime("%Y-%m-%d_%H-%M")

    for dataset in DATASETS_TO_RUN:
        dataset_file = os.path.join(datasets_dir, f"{dataset.value}.json")
        logging.info(f"Running benchmark for dataset: {dataset}\n\n")
        start_time_dataset = time.time()

        for embedding_model, llm_model in RUN_COMBINATIONS:
            logging.info(
                f"Running benchmark for dataset: {dataset}, embedding model: {embedding_model.value[1]}, LLM model: {llm_model.value[1]}\n"
            )
            start_time_llm_model = time.time()

            #####################################################
            ### Baseline: vCache Local
            if Baseline.VCacheLocal in BASELINES_TO_RUN:
                for delta in DELTAS:
                    for i in range(0, CONFIDENCE_INTERVALS_ITERATIONS):
                        path = os.path.join(
                            results_dir,
                            dataset.value,
                            embedding_model.value[1],
                            llm_model.value[1],
                            f"vcache_local_{delta}_run_{i + 1}",
                        )
                        if os.path.exists(path) and os.listdir(path):
                            continue

                        logging.info(
                            f"Using dynamic threshold with delta: {delta}. Run {i + 1} of {CONFIDENCE_INTERVALS_ITERATIONS}"
                        )

                        __run_baseline(
                            vectorq_policy=DynamicLocalThresholdPolicy(delta=delta),
                            path=path,
                            dataset_file=dataset_file,
                            embedding_model=embedding_model.value,
                            llm_model=llm_model.value,
                            timestamp=timestamp,
                            delta=delta,
                            threshold=-1,
                        )

            #####################################################
            ### Baseline: vCache Global
            if Baseline.VCacheGlobal in BASELINES_TO_RUN:
                for delta in DELTAS:
                    path = os.path.join(
                        results_dir,
                        dataset.value,
                        embedding_model.value[1],
                        llm_model.value[1],
                        f"vcache_global_{delta}",
                    )
                    if os.path.exists(path) and os.listdir(path):
                        continue

                    logging.info(
                        f"Using dynamic threshold with delta: {delta}. Run {i + 1} of {CONFIDENCE_INTERVALS_ITERATIONS}"
                    )

                    __run_baseline(
                        vectorq_policy=DynamicGlobalThresholdPolicy(delta=delta),
                        path=path,
                        dataset_file=dataset_file,
                        embedding_model=embedding_model.value,
                        llm_model=llm_model.value,
                        timestamp=timestamp,
                        delta=delta,
                        threshold=-1,
                    )

            #####################################################
            ### Baseline: Berkeley Embedding
            if Baseline.BerkeleyEmbedding in BASELINES_TO_RUN:
                for threshold in STATIC_THRESHOLDS:
                    if embedding_model == EmbeddingModel.E5_MISTRAL_7B:
                        logging.info(
                            f"Skipping Berkeley Embedding for {embedding_model.value[1]}. No fine-tuned Berkeley Embedding for this model."
                        )
                        continue

                    if embedding_model == EmbeddingModel.GTE:
                        berkeley_embedding_model = EmbeddingModel.GTE_FT
                    elif embedding_model == EmbeddingModel.E5_LARGE_V2:
                        berkeley_embedding_model = EmbeddingModel.E5_LARGE_V2_FT
                    else:
                        logging.info(
                            f"Skipping Berkeley Embedding for {embedding_model.value[1]}. No fine-tuned Berkeley Embedding for this model."
                        )
                        continue

                    path = os.path.join(
                        results_dir,
                        dataset.value,
                        berkeley_embedding_model.value[1],
                        llm_model.value[1],
                        f"berkeley_embedding_{threshold}",
                    )
                    if os.path.exists(path) and os.listdir(path):
                        continue

                    logging.info(f"Using static threshold: {threshold}")

                    __run_baseline(
                        vectorq_policy=StaticGlobalThresholdPolicy(threshold=threshold),
                        path=path,
                        dataset_file=dataset_file,
                        embedding_model=berkeley_embedding_model.value,
                        llm_model=llm_model.value,
                        timestamp=timestamp,
                        delta=-1,
                        threshold=threshold,
                    )

            #####################################################
            ### Baseline: vCache + Berkeley Embedding
            if Baseline.VCacheBerkeleyEmbedding in BASELINES_TO_RUN:
                for delta in DELTAS:
                    for i in range(0, CONFIDENCE_INTERVALS_ITERATIONS):
                        if embedding_model == EmbeddingModel.E5_MISTRAL_7B:
                            logging.info(
                                f"Skipping Berkeley Embedding for {embedding_model.value[1]}. No fine-tuned Berkeley Embedding for this model."
                            )
                            continue

                        if embedding_model == EmbeddingModel.GTE:
                            berkeley_embedding_model = EmbeddingModel.GTE_FT
                        elif embedding_model == EmbeddingModel.E5_LARGE_V2:
                            berkeley_embedding_model = EmbeddingModel.E5_LARGE_V2_FT
                        else:
                            logging.info(
                                f"Skipping Berkeley Embedding for {embedding_model.value[1]}. No fine-tuned Berkeley Embedding for this model."
                            )
                            continue

                        path = os.path.join(
                            results_dir,
                            dataset.value,
                            berkeley_embedding_model.value[1],
                            llm_model.value[1],
                            f"vcache_berkeley_embedding_{delta}_run_{i + 1}",
                        )
                        if os.path.exists(path) and os.listdir(path):
                            continue

                        logging.info(
                            f"Using dynamic threshold with delta: {delta}. Run {i + 1} of {CONFIDENCE_INTERVALS_ITERATIONS}"
                        )

                        __run_baseline(
                            vectorq_policy=DynamicLocalThresholdPolicy(delta=delta),
                            path=path,
                            dataset_file=dataset_file,
                            embedding_model=berkeley_embedding_model.value,
                            llm_model=llm_model.value,
                            timestamp=timestamp,
                            delta=delta,
                            threshold=-1,
                        )

            #####################################################
            ### Baseline: IID Local
            if Baseline.IID in BASELINES_TO_RUN:
                for delta in DELTAS:
                    for i in range(0, CONFIDENCE_INTERVALS_ITERATIONS):
                        path = os.path.join(
                            results_dir,
                            dataset.value,
                            embedding_model.value[1],
                            llm_model.value[1],
                            f"iid_local_{delta}_run_{i + 1}",
                        )
                        if os.path.exists(path) and os.listdir(path):
                            continue

                        logging.info(
                            f"Using IID local threshold with delta: {delta}. Run {i + 1} of {CONFIDENCE_INTERVALS_ITERATIONS}"
                        )

                        __run_baseline(
                            vectorq_policy=IIDLocalThresholdPolicy(delta=delta),
                            path=path,
                            dataset_file=dataset_file,
                            embedding_model=embedding_model.value,
                            llm_model=llm_model.value,
                            timestamp=timestamp,
                            delta=delta,
                            threshold=-1,
                        )

            #####################################################
            ### Baseline: GPTCache
            if Baseline.GPTCache in BASELINES_TO_RUN:
                for threshold in STATIC_THRESHOLDS:
                    path = os.path.join(
                        results_dir,
                        dataset.value,
                        embedding_model.value[1],
                        llm_model.value[1],
                        f"gptcache_{threshold}",
                    )
                    if os.path.exists(path) and os.listdir(path):
                        continue

                    logging.info(f"Using static threshold: {threshold}")

                    __run_baseline(
                        vectorq_policy=StaticGlobalThresholdPolicy(threshold=threshold),
                        path=path,
                        dataset_file=dataset_file,
                        embedding_model=embedding_model.value,
                        llm_model=llm_model.value,
                        timestamp=timestamp,
                        delta=-1,
                        threshold=threshold,
                    )

            #####################################################
            generate_combined_plots(
                dataset=dataset.value,
                embedding_model_name=embedding_model.value[1],
                llm_model_name=llm_model.value[1],
                results_dir=results_dir,
                timestamp=timestamp,
                font_size=PLOT_FONT_SIZE,
            )

            end_time_embedding_model = time.time()
            logging.info(
                f"LLM Model Time: {(end_time_embedding_model - start_time_llm_model) / 60:.2f} minutes, {(end_time_embedding_model - start_time_llm_model) / 3600:.4f} hours"
            )

        end_time_dataset = time.time()
        logging.info(
            f"Dataset Time: {(end_time_dataset - start_time_dataset) / 60:.2f} minutes, {(end_time_dataset - start_time_dataset) / 3600:.4f} hours"
        )

    logging.info("All benchmarks completed!")


if __name__ == "__main__":
    main()<|MERGE_RESOLUTION|>--- conflicted
+++ resolved
@@ -99,11 +99,6 @@
     AMAZON_INSTANT_VIDEO = "amazon_instant_video"
     COMMONSENSE_QA = "commonsense_qa"
     ECOMMERCE_DATASET = "ecommerce_dataset"
-<<<<<<< HEAD
-=======
-    SEMANTIC_PROMPT_CACHE_BENCHMARK = "semantic_prompt_cache_benchmark"
-    SEMANTIC_BENCHMARK_SEARCH_QUERIES = "sem_benchmark_search_queries"
->>>>>>> c2e603f7
 
 
 ########################################################################################################################
@@ -117,15 +112,7 @@
 DISABLE_PROGRESS_BAR: bool = True
 
 RUN_COMBINATIONS: List[Tuple[EmbeddingModel, LargeLanguageModel]] = [
-<<<<<<< HEAD
     (EmbeddingModel.GTE, LargeLanguageModel.LLAMA_3_8B),
-=======
-    # (EmbeddingModel.GTE, LargeLanguageModel.LLAMA_3_8B),
-    # (EmbeddingModel.GTE, LargeLanguageModel.LLAMA_3_70B),
-    # (EmbeddingModel.GTE, LargeLanguageModel.GPT_4O_MINI),
-    # (EmbeddingModel.E5_LARGE_V2, LargeLanguageModel.LLAMA_3_8B),
-    (EmbeddingModel.E5_LARGE_V2, LargeLanguageModel.GPT_4O_MINI),
->>>>>>> c2e603f7
 ]
 
 BASELINES_TO_RUN: List[Baseline] = [
@@ -136,24 +123,6 @@
     # Baseline.VCacheBerkeleyEmbedding,
 ]
 
-<<<<<<< HEAD
-DATASETS_TO_RUN: List[str] = [Dataset.SEM_BENCHMARK_SEARCH_QUERIES]
-
-STATIC_THRESHOLDS: List[float] = [
-    # 0.64,
-    # 0.72,
-    # 0.76,
-    # 0.80,
-    # 0.84,
-    # 0.88,
-    # 0.92,
-    # 0.94,
-    # 0.96,
-    # 0.98,
-]
-
-DELTAS: List[float] = []#0.01, 0.015, 0.02, 0.03, 0.04, 0.05, 0.06, 0.07]
-=======
 DATASETS_TO_RUN: List[str] = [Dataset.SEMANTIC_BENCHMARK_SEARCH_QUERIES]
 
 STATIC_THRESHOLDS: List[float] = [
@@ -179,7 +148,6 @@
 ]
 
 DELTAS: List[float] = [0.01, 0.015, 0.02, 0.025, 0.03, 0.035, 0.04, 0.05, 0.06, 0.07]
->>>>>>> c2e603f7
 
 MAX_VECTOR_DB_CAPACITY: int = 100000
 PLOT_FONT_SIZE: int = 50
