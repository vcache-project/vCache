--- conflicted
+++ resolved
@@ -24,11 +24,12 @@
         self.observations.append((1.0, 1))
         self.gamma: float = None
         self.t_hat: float = None
-<<<<<<< HEAD
         self.t_prime: float = None
         self.var_t: float = None
-=======
->>>>>>> be765dc1
+        self.observations.append((0.0, 0))
+        self.observations.append((1.0, 1))
+        self.gamma: float = None
+        self.t_hat: float = None
         ##################################################
 
         # VectorQ Heuristic Policy #######################
