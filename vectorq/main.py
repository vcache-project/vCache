<<<<<<< HEAD
from typing import List, Tuple
=======
from typing import List, Optional, Tuple
>>>>>>> be765dc1

from vectorq.config import VectorQConfig
from vectorq.vectorq_policy.strategies.static import StaticThresholdPolicy
from vectorq.vectorq_policy.vectorq_policy import VectorQPolicy


class VectorQ:
    """
    VectorQ is a main class that contains the VectorQ semantic prompt caching system.
    """

<<<<<<< HEAD
    def __init__(self, vectorq_config=VectorQConfig()):
        self.vectorq_config = vectorq_config

        try:
            self.inference_engine = self.vectorq_config.inference_engine
            self.core = VectorQCore(vectorq_config=vectorq_config)
        except Exception as e:
            print(f"Error initializing VectorQ: {e}")
            raise Exception(f"Error initializing VectorQ: {e}")

    def create(
        self, prompt: str, output_format: str = None, benchmark: VectorQBenchmark = None
    ) -> Tuple[bool, str, str]:
        """
        prompt: str - The prompt to create a response for.
        benchmark: VectorQBenchmark - The optional benchmark object containing the pre-computed embedding and response.
        Returns: Tuple[bool, str, str] - [is_cache_hit, actual_response, nn_response] (the actual response is the one supposed to be used by the user, the nn_response is for benchmarking purposes)
        """
        if self.vectorq_config.enable_cache:
            is_cache_hit, actual_response, nn_response = self.core.process_request(
                prompt, benchmark, output_format
            )
            return is_cache_hit, actual_response, nn_response
        else:
            response = self.inference_engine.create(prompt, output_format)
            return False, response, response
=======
    def __init__(
        self,
        config: VectorQConfig = VectorQConfig(),
        policy: VectorQPolicy = StaticThresholdPolicy(),
    ):
        self.vectorq_config = config
        self.vectorq_policy = policy
        self.vectorq_policy.setup(config)

    def infer_with_cache_info(
        self,
        prompt: str,
        system_prompt: Optional[str] = None,
    ) -> Tuple[bool, str, str]:
        """
        Infer a response from the cache and return the cache hit status, the response, and the nearest neighbor response.
        Args
            prompt: str - The prompt to create a response for.
            system_prompt: Optional[str] - The optional system prompt to use for the response. It will override the system prompt in the VectorQConfig if provided.
        Returns
            Tuple[bool, str, str] - [is_cache_hit, response, nn_response] (the response is the one supposed to be used by the user, the nn_response is for benchmarking purposes)
        """
        if system_prompt is None:
            system_prompt = self.vectorq_config.system_prompt

        return self.vectorq_policy.process_request(prompt, system_prompt)

    def infer(
        self,
        prompt: str,
        system_prompt: Optional[str] = None,
    ) -> str:
        """
        Infer a response from the cache and return the response.
        Args
            prompt: str - The prompt to create a response for.
            system_prompt: Optional[str] - The optional system prompt to use for the response. It will override the system prompt in the VectorQConfig if provided.
        Returns
            str - The response to be used by the user
        """
        _, response, _ = self.infer_with_cache_info(prompt, system_prompt)
        return response
>>>>>>> be765dc1

    def import_data(self, data: List[str]) -> bool:
        # TODO
        return True

    def flush(self) -> bool:
        # TODO
        return True

    def get_statistics(self) -> str:
        # TODO
<<<<<<< HEAD
        return "No statistics available"

    def get_inference_engine(self) -> InferenceEngine:
        # TODO
        return self.inference_engine
=======
        return "No statistics available"
>>>>>>> be765dc1
<|MERGE_RESOLUTION|>--- conflicted
+++ resolved
@@ -1,8 +1,5 @@
-<<<<<<< HEAD
+from typing import List, Optional, Tuple
 from typing import List, Tuple
-=======
-from typing import List, Optional, Tuple
->>>>>>> be765dc1
 
 from vectorq.config import VectorQConfig
 from vectorq.vectorq_policy.strategies.static import StaticThresholdPolicy
@@ -14,34 +11,6 @@
     VectorQ is a main class that contains the VectorQ semantic prompt caching system.
     """
 
-<<<<<<< HEAD
-    def __init__(self, vectorq_config=VectorQConfig()):
-        self.vectorq_config = vectorq_config
-
-        try:
-            self.inference_engine = self.vectorq_config.inference_engine
-            self.core = VectorQCore(vectorq_config=vectorq_config)
-        except Exception as e:
-            print(f"Error initializing VectorQ: {e}")
-            raise Exception(f"Error initializing VectorQ: {e}")
-
-    def create(
-        self, prompt: str, output_format: str = None, benchmark: VectorQBenchmark = None
-    ) -> Tuple[bool, str, str]:
-        """
-        prompt: str - The prompt to create a response for.
-        benchmark: VectorQBenchmark - The optional benchmark object containing the pre-computed embedding and response.
-        Returns: Tuple[bool, str, str] - [is_cache_hit, actual_response, nn_response] (the actual response is the one supposed to be used by the user, the nn_response is for benchmarking purposes)
-        """
-        if self.vectorq_config.enable_cache:
-            is_cache_hit, actual_response, nn_response = self.core.process_request(
-                prompt, benchmark, output_format
-            )
-            return is_cache_hit, actual_response, nn_response
-        else:
-            response = self.inference_engine.create(prompt, output_format)
-            return False, response, response
-=======
     def __init__(
         self,
         config: VectorQConfig = VectorQConfig(),
@@ -84,7 +53,6 @@
         """
         _, response, _ = self.infer_with_cache_info(prompt, system_prompt)
         return response
->>>>>>> be765dc1
 
     def import_data(self, data: List[str]) -> bool:
         # TODO
@@ -96,12 +64,4 @@
 
     def get_statistics(self) -> str:
         # TODO
-<<<<<<< HEAD
-        return "No statistics available"
-
-    def get_inference_engine(self) -> InferenceEngine:
-        # TODO
-        return self.inference_engine
-=======
-        return "No statistics available"
->>>>>>> be765dc1
+        return "No statistics available"